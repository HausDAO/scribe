{
<<<<<<< HEAD
    "name": "@elizaos-plugins/adapter-mongodb",
=======
    "name": "@elizaos/adapter-mongodb",
>>>>>>> 2dbf2cc0
    "version": "0.25.6-alpha.1",
    "description": "MongoDB adapter for ElizaOS",
    "main": "dist/index.js",
    "type": "module",
    "types": "dist/index.d.ts",
    "dependencies": {
        "@elizaos/core": "workspace:*",
        "mongodb": "^6.3.0",
        "uuid": "^9.0.1"
    },
    "devDependencies": {
        "@types/jest": "^29.5.11",
        "@types/node": "^20.11.5",
        "@types/uuid": "^9.0.7",
        "jest": "^29.7.0",
        "ts-jest": "^29.1.1",
        "tsup": "^8.0.1",
        "typescript": "^5.3.3"
    },
    "scripts": {
        "build": "tsup",
        "dev": "tsup --format esm --dts --watch",
        "lint": "eslint --fix --cache .",
        "test": "cd src/__tests__ && ./run_tests.sh",
        "test:watch": "jest --watch"
    },
    "engines": {
        "node": ">=16.0.0"
    },
    "jest": {
        "preset": "ts-jest",
        "testEnvironment": "node",
        "testMatch": [
            "<rootDir>/src/__tests__/**/*.test.ts"
        ]
    },
    "publishConfig": {
        "access": "public"
    }
}<|MERGE_RESOLUTION|>--- conflicted
+++ resolved
@@ -1,9 +1,5 @@
 {
-<<<<<<< HEAD
     "name": "@elizaos-plugins/adapter-mongodb",
-=======
-    "name": "@elizaos/adapter-mongodb",
->>>>>>> 2dbf2cc0
     "version": "0.25.6-alpha.1",
     "description": "MongoDB adapter for ElizaOS",
     "main": "dist/index.js",
